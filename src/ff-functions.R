
download.py.call <- function(json_dest, csv_dest, position, scoring) {
	year = '2019'
<<<<<<< HEAD
	#me = system('whoami', intern = TRUE)
	#parent = 'Users'
	#if (me=='ubuntu') parent = 'home'
	#if (me=='borischen') parent = 'Users'
	api_call = paste('python "C:/Users/benle/projects/fftiers/src/fp_api.py" -j ',json_dest,' -c ',csv_dest,' -y ',year,' -p ',position,' -w ',thisweek,' -s ',scoring,sep='')
=======
	me = system('whoami', intern = TRUE)
	parent = 'Users'
	if (me=='ubuntu') parent = 'home'
	if (me=='borischen') parent = 'Users'
	api_call = paste('python /',parent,'/',me,'/projects/fftiers/src/fp_api.py -j ',json_dest,' -c ',csv_dest,' -y ',year,' -p ',position,' -w ',thisweek,' -s ',scoring,sep='')
>>>>>>> 1a9ddbdd
	#dl_call = paste('python /',parent,'/',me,'/projects/fftiers/src/fp_dl.py -u ',url,' -d ',dest,' -c ',csv_dest,' -n ',ncol,sep='')
	print(api_call)
	system(api_call)
}

download.data <- function(pos.list=c('rb','wr','te','flx'), scoring='STD') {
	# filters=22:64:113:120:125:127:317:406:534
	# filters=64:113:120:125:127:317:406:534
	if (download == TRUE) {
		for (mp in pos.list) {
			Sys.sleep(1)
			position = toupper(mp)
		 	#rmold1 = paste('rm ~/projects/fftiers/dat/2019/week-', thisweek, '-',mp,'-raw.txt', sep='')
		 	#system(rmold1)
		 	if (thisweek == 0)
		 		url = paste('https://www.fantasypros.com/nfl/rankings/',mp,'-cheatsheets.php', sep='')
		 	if (thisweek != 0) 
		  		url = paste('https://www.fantasypros.com/nfl/rankings/',mp,'.php?week=',thisweek,'\\&export=xls', sep='')

		  	#url = paste('https://www.fantasypros.com/nfl/rankings/',mp,'.php?filters=64:113:120:125:127:317:406:534\\&week=',thisweek,'\\&export=xls', sep='')
<<<<<<< HEAD
		  	head.dir = 'C:/Users/benle/projects/fftiers/dat/2019/week-'
=======
		  	head.dir = '~/projects/fftiers/dat/2019/week-'
>>>>>>> 1a9ddbdd
		  	pos.scoring = paste(position, scoring, sep='-')
		  	json_dest = paste(head.dir, thisweek, '-', pos.scoring, '.json', sep="")
			  csv_dest = paste(head.dir, thisweek, '-', pos.scoring ,'-raw.csv', sep="")
		    download.py.call(json_dest, csv_dest, position, scoring)
	 	}	  
	}
}


  
download.predraft.data <- function() {
	# overall rankings download:

<<<<<<< HEAD
	base_dest = 'C:/Users/benle/projects/fftiers/dat/2019/week-0-ALL-STD-raw'
=======
	base_dest = '~/projects/fftiers/dat/2019/week-0-ALL-STD-raw'
>>>>>>> 1a9ddbdd
	dest = paste(base_dest, '.txt',sep='')
	csv_dest = paste(base_dest, '.csv',sep='')
	download.py.call(dest, csv_dest, position='ALL', scoring='STD')
	
<<<<<<< HEAD
	base_dest = 'C:/Users/benle/projects/fftiers/dat/2019/week-0-ALL-PPR-raw'
=======
	base_dest = '~/projects/fftiers/dat/2019/week-0-ALL-PPR-raw'
>>>>>>> 1a9ddbdd
	dest = paste(base_dest, '.txt',sep='')
	csv_dest = paste(base_dest, '.csv',sep='')
	download.py.call(dest, csv_dest, position='ALL', scoring='PPR')

<<<<<<< HEAD
	base_dest = 'C:/Users/benle/projects/fftiers/dat/2019/week-0-ALL-HALF-PPR-raw'
=======
	base_dest = '~/projects/fftiers/dat/2019/week-0-ALL-HALF-PPR-raw'
>>>>>>> 1a9ddbdd
	dest = paste(base_dest, '.txt',sep='')
	csv_dest = paste(base_dest, '.csv',sep='')
	#download.py.call(dest, csv_dest, position='ALL', scoring='half-point-ppr')
	download.py.call(dest, csv_dest, position='ALL', scoring='HALF')
}  

is.tpos.all <- function(tpos) {
	value = (tpos == 'ALL') | (tpos == 'ALL-PPR') | (tpos == 'ALL-HALF-PPR')
	return(value)
}

## Wrapper function around error.bar.plot
debug.comment <- function() {

	pos='all-ppr'
	low=1
	high=60
	k=6
	adjust=0
	XLOW=5
	highcolor=360
	num.higher.tiers=0
	scoring='STD'

}


draw.tiers <- function(pos='all', low=1, high=40, k=3, adjust=0, XLOW=0, highcolor=360, num.higher.tiers=0, scoring='STD', save=TRUE) {
	#pos='all'; low=1; high=55; k=10; adjust=0; XLOW=0; highcolor=360; num.higher.tiers=0; scoring='STD'; thisweek = 0
	
	# pos='QB'; low=1; high=20; k=6; adjust=0; XLOW=0; highcolor=360; num.higher.tiers=0; scoring='STD'
	position = toupper(pos); 
	pos.scoring = paste(position, scoring, sep='-')
	tpos = pos.scoring
<<<<<<< HEAD
	head.dir = 'C:/Users/benle/projects/fftiers/dat/2019/week-'
=======
	head.dir = '~/projects/fftiers/dat/2019/week-'
>>>>>>> 1a9ddbdd
	csv_path = paste(head.dir, thisweek, '-', pos.scoring ,'-raw.csv', sep="")
	#if (pos == 'all-ppr') csv_path 		= paste(head.dir, thisweek, '-', position ,'-raw.csv', sep="")
	#if (pos == 'all-half-ppr') csv_path = paste(head.dir, thisweek, '-', position ,'-raw.csv', sep="")
#library(magrittr)
#	library(glue)
	dat = read.delim(csv_path, sep=",")
	#Split to position
	if (thisweek == 0) colnames(dat)= c("Rank","Player.Name","Best.Rank","Worst.Rank","Avg.Rank","Std.Dev", 'Position')
	#dat$Player.Name = gsub("[(].*$","",dat$Player.Name)
	dat$Player.Name = str_replace(dat$Player.Name,"[(].*$","")
	dat$Player.Name=  str_trim(dat$Player.Name)	
	
	  	#if (thisweek >= 1) colnames(dat)= c("Rank","Player.Name","Matchup","Best.Rank","Worst.Rank","Avg.Rank","Std.Dev")
	if (k <= 10) highcolor <- 360
	if (k > 11) highcolor <- 450
	if (k > 13) highcolor <- 550
	if (k > 15) highcolor <- 650
	if (scoring == 'STD') tpos = position

	num.tiers = error.bar.plot(	low=low, 
								high=high,  
								k=k, 
								tpos=tpos, 
								dat=dat, 
								adjust=adjust, 
								XLOW=XLOW, 
								highcolor=highcolor,
								num.higher.tiers=num.higher.tiers,
								save=TRUE)
	return(num.tiers)
}


### main plotting function

error.bar.plot <- function(pos="NA", low=1, high=24, k=8, format="NA", title="dummy", tpos="QB", dat, 
	adjust=0, XLOW=0, highcolor=360, num.higher.tiers=0, save=TRUE) {
  #pos='all'; low=1; high=100; k=3; adjust=0; XLOW=0; highcolor=360; num.higher.tiers=0; scoring='STD'; thisweek = 0
  
	Sys.setenv(TZ='PST8PDT')
	curr.time = as.character(format(Sys.time(), "%a %b %d %Y %X"))
	curr.time = substr(curr.time, 1, nchar(curr.time)-3)
<<<<<<< HEAD
	# if (tpos!='ALL') title = paste("Week ",thisweek," - ",tpos," Tiers", ' - ', curr.time, ' PST', sep="")
	# if (tpos=='ALL') title = paste("Pre-draft Tiers - Top 200", ' - ', curr.time, sep="")
	# if ((thisweek==0) && (tpos!='ALL')) title = paste("2019 Draft - ",tpos," Tiers", ' - ', curr.time, ' PST', sep="")
	if ((thisweek==0) && (tpos=='ALL')) title = paste("2019 Draft - Auction Tiers", ' - ', curr.time, ' PST', sep="")
=======
	if (tpos!='ALL') title = paste("Week ",thisweek," - ",tpos," Tiers", ' - ', curr.time, ' PST', sep="")
	if (tpos=='ALL') title = paste("Pre-draft Tiers - Top 200", ' - ', curr.time, sep="")
	if ((thisweek==0) && (tpos!='ALL')) title = paste("2019 Draft - ",tpos," Tiers", ' - ', curr.time, ' PST', sep="")
	if ((thisweek==0) && (tpos=='ALL')) title = paste("2019 Draft - Top 200 Tiers", ' - ', curr.time, ' PST', sep="")
>>>>>>> 1a9ddbdd
	#dat$Rank = 1:nrow(dat)
	this.pos = dat
	this.pos = this.pos[low:high,]
	this.pos$position.rank <- low+c(1:nrow(this.pos))-1	
  this.pos$position.rank = -this.pos$position.rank

	# Replace column names
	colnames(this.pos)[which(colnames(this.pos)=="AVG")] <- 'Avg.Rank'
	colnames(this.pos)[2] <- 'Player.Name'
  	colnames(this.pos)[which(colnames(this.pos)=="Pos")] <- 'Position'
	colnames(this.pos)[which(colnames(this.pos)=="Team.DST")] <- 'Player.Name'
	
	# Find clusters
	df = this.pos[,c(which(colnames(this.pos)=="Avg.Rank"))]
	mclust <- Mclust(df, G=k)
	this.pos$mcluster <-  mclust$class
	
	
	# if there were less clusters than we asked for, shift the indicies
	clusters.found <- levels(factor(this.pos$mcluster))
	clusters.found = as.numeric(clusters.found)
	for (i in 1:k) {
		if ( sum(this.pos$mcluster ==i)==0 ) { # if you don't find any of this cluster
			# decrease everything above it by one
			this.pos$mcluster[this.pos$mcluster>i] <- this.pos$mcluster[this.pos$mcluster>i]-1
		}
	}
	
	# Print out names
	txt.path 	= paste(outputdirtxt,"text_",tpos,".txt",sep="")
	gd.txt.path = paste(gd.outputdirtxt,"text_",tpos,".txt",sep="")
	if (is.tpos.all(tpos)) {
		txt.path 	= paste(outputdirtxt,"text_",tpos,'-adjust',adjust,".txt",sep="")
		gd.txt.path = paste(gd.outputdirtxt,"text_",tpos,'-adjust',adjust,".txt",sep="")
	}
	

	if (file.exists(txt.path)) system(paste('rm', txt.path))
	fileConn <- file(txt.path)
	gd.fileConn <- file(gd.txt.path)
	if (is.tpos.all(tpos)) fileConn<-file(paste(outputdirtxt,"text_",tpos,'-adjust', num.higher.tiers,".txt",sep=""))
	tier.list = array("", k)
	bad.rows = c()

	for (i in 1:k) {
      #foo <- this.pos[this.pos $cluster==i,]
      foo <- this.pos[this.pos $mcluster==i,]
      es = paste("Tier ",i,": ",sep="")
      if (num.higher.tiers>0) es = paste("Tier ",i+num.higher.tiers,": ",sep="")
      for (j in 1:nrow(foo)) es = paste(es,foo$Player.Name[j], ", ", sep="")
      es = substring(es, 1, nchar(es)-2)
      tier.list[i] = es
      if (nrow(foo)==0) bad.rows = c(bad.rows, i)
    }

    if (length(bad.rows)>0) tier.list = tier.list[-bad.rows]
    num.tiers = length(tier.list)
    writeLines(tier.list, fileConn); close(fileConn)
    writeLines(tier.list, gd.fileConn); close(gd.fileConn)

	this.pos$nchar 	= nchar(as.character(this.pos$Player.Name))
	this.pos$Tier 	= factor(this.pos$mcluster)

	if (num.higher.tiers>0) this.pos$Tier 	= as.character(as.numeric(as.character(this.pos$mcluster))+num.higher.tiers)

	bigfont = c("C", "SG","SF","PF","PG")
	smfont = c("G", "F", "C")
	tinyfont = c()
	
	if (tpos %in% bigfont) {font = 3.5; barsize=1.5;  dotsize=2;   }
	if (tpos %in% smfont)  {font = 3;   barsize=1.25; dotsize=1.5; }
	if (tpos %in% tinyfont){font = 2.5; barsize=1;    dotsize=1;   }
	if (tpos %in% "ALL")   {font = 2.4; barsize=1;    dotsize=0.8;   }
	if (tpos %in% "all")   {font = 2.4; barsize=1;    dotsize=0.8;   }
	
	#p = ggplot(this.pos, aes(x=position.rank, y=Avg.Rank))
	p = ggplot(this.pos, aes(x=-Rank, y=Avg.Rank))
	p = p + ggtitle(title) + theme(plot.title = element_text(hjust = 0.5))
    p = p + geom_errorbar(aes(ymin = Avg.Rank - Std.Dev/2, ymax = Avg.Rank + Std.Dev/2, width=0.2, colour=Tier), size=barsize*0.8, alpha=0.4)
	p = p + geom_point(colour="grey20", size=dotsize) 
  p = p + coord_flip()
    #p = p + annotate("text", x = Inf, y = -Inf, label = "www.borischen.co", hjust=1.1, vjust=-1.1, col="white", cex=6, fontface = "bold", alpha = 0.8)
	if (tpos %in% bigfont)
    	p = p + geom_text(aes(label=Player.Name, colour=Tier, y = Avg.Rank - nchar/6 - Std.Dev/1.4), size=font)
	if (tpos %in% smfont)
    	p = p + geom_text(aes(label=Player.Name, colour=Tier, y = Avg.Rank - nchar/5 - Std.Dev/1.5), size=font)
	if (tpos %in% tinyfont)
    	p = p + geom_text(aes(label=Player.Name, colour=Tier, y = Avg.Rank - nchar/3 - Std.Dev/1.8), size=font)
    if ((tpos == 'ALL') | (tpos == 'ALL-PPR')) {
        	p = p + geom_text(aes(label=trimws(Player.Name), colour=Tier, y = Avg.Rank - nchar/3 - Std.Dev/1.8), size=font)
        	p = p + geom_text(aes(label=Position, y = Avg.Rank + Std.Dev/1.8 + 1), size=font, colour='#888888') }
    p = p + scale_x_continuous("Expert Consensus Rank")
    p = p + ylab("Average Expert Rank")
    p = p + theme(legend.justification=c(1,1), legend.position=c(1,1))
    p = p + scale_colour_discrete(name="Tier")
	p = p + scale_colour_hue(l=55, h=c(0, highcolor))
    maxy = max( abs(this.pos$Avg.Rank)+this.pos$Std.Dev/2) 
    
	if (tpos  != 'FLX') p = p + ylim(-15, maxy)
    if ((tpos == "FLX") | (tpos=="FLX-PPR")| (tpos=="WR-PPR")  | (tpos == "FLX-HALF") | (tpos == "WR-HALF")) p = p + ylim(-10, maxy)
	if ((tpos == 'ALL') |(tpos == 'WR') | (tpos == 'ALL-PPR') | (tpos == 'ALL-HALF-PPR')) p = p + ylim(-10, maxy+5)

	outfile 	= paste(outputdirpng, "week-", thisweek, "-", tpos, ".png", sep="")
	gd.outfile 	= paste(gd.outputdirpng, "weekly-", tpos, ".png", sep="")
	if (is.tpos.all(tpos)) {
		outfile 	= paste(outputdirpng, "week-", thisweek, "-", tpos,'-adjust',adjust, ".png", sep="")
		gd.outfile 	= paste(gd.outputdirpng, "weekly-", tpos,'-adjust',adjust, ".png", sep="")
	}

	# write the table to csv
	outfilecsv = paste(outputdircsv, "week-", thisweek, "-", tpos, ".csv", sep="")
	gd.outfilecsv = paste(gd.outputdircsv, "weekly-", tpos, ".csv", sep="")
	if (is.tpos.all(tpos)) {
		outfilecsv 		= paste(outputdircsv, "week-", thisweek, "-", tpos,'-adjust',adjust, ".csv", sep="")
		gd.outfilecsv 	= paste(gd.outputdircsv, "weekly-", tpos, ".csv", sep="")
	}
	this.pos$position.rank <- this.pos$X <- this.pos$mcluster <- this.pos$nchar <- NULL

	# Reorder for online spreadsheet
	if (is.tpos.all(tpos)) this.pos = this.pos[,c(1:2,8,3:7)]
	write.csv(this.pos, outfilecsv)

	if (adjust <= 0) write.csv(  this.pos, gd.outfilecsv, row.names=FALSE)
	if (adjust >  0) write.table(this.pos, gd.outfilecsv, row.names=FALSE, append=TRUE, col.names=FALSE, sep=',')
	
    if (save == TRUE) {
    	DPI=150
	    ggsave(file=outfile, width=9.5, height=8, dpi=DPI)
		ggsave(file=gd.outfile, width=9.5, height=8, dpi=DPI)
    }
	
	if (is.tpos.all(tpos)) {
		val = c()
		for (i in min(as.numeric(levels(factor(this.pos$Tier)))):max(as.numeric(levels(factor(this.pos$Tier)))))  {
			val = c(val, sum(this.pos$Tier==i))
		}
		return(val)
	}
	return(num.tiers)
}<|MERGE_RESOLUTION|>--- conflicted
+++ resolved
@@ -1,19 +1,11 @@
 
 download.py.call <- function(json_dest, csv_dest, position, scoring) {
 	year = '2019'
-<<<<<<< HEAD
 	#me = system('whoami', intern = TRUE)
 	#parent = 'Users'
 	#if (me=='ubuntu') parent = 'home'
 	#if (me=='borischen') parent = 'Users'
 	api_call = paste('python "C:/Users/benle/projects/fftiers/src/fp_api.py" -j ',json_dest,' -c ',csv_dest,' -y ',year,' -p ',position,' -w ',thisweek,' -s ',scoring,sep='')
-=======
-	me = system('whoami', intern = TRUE)
-	parent = 'Users'
-	if (me=='ubuntu') parent = 'home'
-	if (me=='borischen') parent = 'Users'
-	api_call = paste('python /',parent,'/',me,'/projects/fftiers/src/fp_api.py -j ',json_dest,' -c ',csv_dest,' -y ',year,' -p ',position,' -w ',thisweek,' -s ',scoring,sep='')
->>>>>>> 1a9ddbdd
 	#dl_call = paste('python /',parent,'/',me,'/projects/fftiers/src/fp_dl.py -u ',url,' -d ',dest,' -c ',csv_dest,' -n ',ncol,sep='')
 	print(api_call)
 	system(api_call)
@@ -34,11 +26,7 @@
 		  		url = paste('https://www.fantasypros.com/nfl/rankings/',mp,'.php?week=',thisweek,'\\&export=xls', sep='')
 
 		  	#url = paste('https://www.fantasypros.com/nfl/rankings/',mp,'.php?filters=64:113:120:125:127:317:406:534\\&week=',thisweek,'\\&export=xls', sep='')
-<<<<<<< HEAD
 		  	head.dir = 'C:/Users/benle/projects/fftiers/dat/2019/week-'
-=======
-		  	head.dir = '~/projects/fftiers/dat/2019/week-'
->>>>>>> 1a9ddbdd
 		  	pos.scoring = paste(position, scoring, sep='-')
 		  	json_dest = paste(head.dir, thisweek, '-', pos.scoring, '.json', sep="")
 			  csv_dest = paste(head.dir, thisweek, '-', pos.scoring ,'-raw.csv', sep="")
@@ -52,29 +40,17 @@
 download.predraft.data <- function() {
 	# overall rankings download:
 
-<<<<<<< HEAD
 	base_dest = 'C:/Users/benle/projects/fftiers/dat/2019/week-0-ALL-STD-raw'
-=======
-	base_dest = '~/projects/fftiers/dat/2019/week-0-ALL-STD-raw'
->>>>>>> 1a9ddbdd
 	dest = paste(base_dest, '.txt',sep='')
 	csv_dest = paste(base_dest, '.csv',sep='')
 	download.py.call(dest, csv_dest, position='ALL', scoring='STD')
 	
-<<<<<<< HEAD
 	base_dest = 'C:/Users/benle/projects/fftiers/dat/2019/week-0-ALL-PPR-raw'
-=======
-	base_dest = '~/projects/fftiers/dat/2019/week-0-ALL-PPR-raw'
->>>>>>> 1a9ddbdd
 	dest = paste(base_dest, '.txt',sep='')
 	csv_dest = paste(base_dest, '.csv',sep='')
 	download.py.call(dest, csv_dest, position='ALL', scoring='PPR')
 
-<<<<<<< HEAD
 	base_dest = 'C:/Users/benle/projects/fftiers/dat/2019/week-0-ALL-HALF-PPR-raw'
-=======
-	base_dest = '~/projects/fftiers/dat/2019/week-0-ALL-HALF-PPR-raw'
->>>>>>> 1a9ddbdd
 	dest = paste(base_dest, '.txt',sep='')
 	csv_dest = paste(base_dest, '.csv',sep='')
 	#download.py.call(dest, csv_dest, position='ALL', scoring='half-point-ppr')
@@ -109,11 +85,7 @@
 	position = toupper(pos); 
 	pos.scoring = paste(position, scoring, sep='-')
 	tpos = pos.scoring
-<<<<<<< HEAD
 	head.dir = 'C:/Users/benle/projects/fftiers/dat/2019/week-'
-=======
-	head.dir = '~/projects/fftiers/dat/2019/week-'
->>>>>>> 1a9ddbdd
 	csv_path = paste(head.dir, thisweek, '-', pos.scoring ,'-raw.csv', sep="")
 	#if (pos == 'all-ppr') csv_path 		= paste(head.dir, thisweek, '-', position ,'-raw.csv', sep="")
 	#if (pos == 'all-half-ppr') csv_path = paste(head.dir, thisweek, '-', position ,'-raw.csv', sep="")
@@ -156,17 +128,10 @@
 	Sys.setenv(TZ='PST8PDT')
 	curr.time = as.character(format(Sys.time(), "%a %b %d %Y %X"))
 	curr.time = substr(curr.time, 1, nchar(curr.time)-3)
-<<<<<<< HEAD
 	# if (tpos!='ALL') title = paste("Week ",thisweek," - ",tpos," Tiers", ' - ', curr.time, ' PST', sep="")
 	# if (tpos=='ALL') title = paste("Pre-draft Tiers - Top 200", ' - ', curr.time, sep="")
 	# if ((thisweek==0) && (tpos!='ALL')) title = paste("2019 Draft - ",tpos," Tiers", ' - ', curr.time, ' PST', sep="")
 	if ((thisweek==0) && (tpos=='ALL')) title = paste("2019 Draft - Auction Tiers", ' - ', curr.time, ' PST', sep="")
-=======
-	if (tpos!='ALL') title = paste("Week ",thisweek," - ",tpos," Tiers", ' - ', curr.time, ' PST', sep="")
-	if (tpos=='ALL') title = paste("Pre-draft Tiers - Top 200", ' - ', curr.time, sep="")
-	if ((thisweek==0) && (tpos!='ALL')) title = paste("2019 Draft - ",tpos," Tiers", ' - ', curr.time, ' PST', sep="")
-	if ((thisweek==0) && (tpos=='ALL')) title = paste("2019 Draft - Top 200 Tiers", ' - ', curr.time, ' PST', sep="")
->>>>>>> 1a9ddbdd
 	#dat$Rank = 1:nrow(dat)
 	this.pos = dat
 	this.pos = this.pos[low:high,]
