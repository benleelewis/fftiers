--- conflicted
+++ resolved
@@ -14,11 +14,7 @@
 if (download=='T') download = TRUE
 if (download=='F') download = FALSE
 
-<<<<<<< HEAD
 thisweek 		= as.numeric(floor((as.Date(Sys.Date(), format="%Y/%m/%d") - as.Date("2019-10-22", format="%Y-%m-%d"))/7))+1
-=======
-thisweek 		= as.numeric(floor((as.Date(Sys.Date(), format="%Y/%m/%d") - as.Date("2019-09-03", format="%Y-%m-%d"))/7))+1
->>>>>>> 1a9ddbdd
 thisweek 		= max(0, thisweek) # 0 for pre-draft
 download.ros 	= FALSE
 useold 			= FALSE		# Do we want to use the original version of the charts?
@@ -44,9 +40,6 @@
 system(paste('rm ', gd.outputdirtxt, '*', sep=''))
 
 ## If there are any injured players, list them here to remove them
-<<<<<<< HEAD
-#injured <- c('Jerick McKinnon')
-
 ### Predraft data
 #download.predraft.data()
 
@@ -56,36 +49,6 @@
 		nt.std.1 = draw.tiers(scoring.type, 1, high.level.tiers[1], 10, XLOW=10, highcolor=720)
 		nt.std.2 = draw.tiers(scoring.type, high.level.tiers[1]+1, high.level.tiers[1]+high.level.tiers[2], 8, adjust=1, XLOW=18, highcolor=720, num.higher.tiers=length(nt.std.1))
 		nt.std.3 = draw.tiers(scoring.type, high.level.tiers[1]+high.level.tiers[2]+1, high.level.tiers[1]+high.level.tiers[2]+high.level.tiers[3], 8, adjust=2, XLOW=20, highcolor=720, num.higher.tiers=(length(nt.std.1)+length(nt.std.2)))
-=======
-injured <- c('')
-
-### Predraft data
-if (thisweek == 0) download.predraft.data()
-if (thisweek == 0) {
-	scoring.type.list = c('all', 'all-ppr', 'all-half-ppr')
-	for (scoring.type in scoring.type.list) {
-		high.level.tiers = draw.tiers(scoring.type, 1, 200, 3, XLOW=5, highcolor=720, save=FALSE)
-		nt.std.1 = draw.tiers(scoring.type, 1, high.level.tiers[1], 10, XLOW=10, highcolor=720)
-		nt.std.2 = draw.tiers(scoring.type, high.level.tiers[1]+1, high.level.tiers[1]+high.level.tiers[2], 8, adjust=1, XLOW=18, highcolor=720, num.higher.tiers=length(nt.std.1))
-		nt.std.3 = draw.tiers(scoring.type, high.level.tiers[1]+high.level.tiers[2]+1, high.level.tiers[1]+high.level.tiers[2]+high.level.tiers[3], 8, adjust=2, XLOW=20, highcolor=720, num.higher.tiers=(length(nt.std.1)+length(nt.std.2)))
-	}
-}
-
-
-if (download == TRUE) {
-	download.data(c('qb','k','dst'))
-	if (thisweek == 0) {
-		download.data(c('rb','wr','te'), scoring='STD')
-		download.data(c('rb','wr','te'), scoring='PPR')
-		download.data(c('rb','wr','te'), scoring='HALF')
-	}
-	if (thisweek > 0) {
-		download.data(c('flx','rb','wr','te'), scoring='STD')
-		download.data(c('flx','rb','wr','te'), scoring='PPR')
-		download.data(c('flx','rb','wr','te'), scoring='HALF')
-	}
-}
->>>>>>> 1a9ddbdd
 
 
 
